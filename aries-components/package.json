--- conflicted
+++ resolved
@@ -13,17 +13,10 @@
   "license": "Apache-2.0",
   "dependencies": {
     "@reduxjs/toolkit": "^1.5.1",
-<<<<<<< HEAD
-    "aries-framework": "^0.0.40-unstable.0",
     "react-redux": "^7.2.4"
   },
   "devDependencies": {
-=======
-    "react-redux": "^7.2.4"
-  },
-  "devDependencies": {
-    "aries-framework": "^0.0.40-unstable.0",
->>>>>>> 7e155627
+    "aries-framework": "^0.0.43-unstable.0",
     "@types/indy-sdk": "^1.15.3",
     "indy-sdk": "^1.16.0-dev-1633",
     "tslog": "^3.2.0",
